--- conflicted
+++ resolved
@@ -2,11 +2,8 @@
   - k82cn
   - animeshsingh
   - Thor-wl
-<<<<<<< HEAD
   - shinytang6
-=======
   - zen-xu
->>>>>>> c78e08fc
 reviewers:
   - k82cn
   - animeshsingh
@@ -14,10 +11,6 @@
   - Thor-wl
   - alcorj-mizar
   - hudson741
-<<<<<<< HEAD
-  - merryzhou
   - zen-xu
-=======
   - shinytang6
-  - merryzhou
->>>>>>> c78e08fc
+  - merryzhou